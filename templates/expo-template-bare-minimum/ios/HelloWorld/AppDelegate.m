#import "AppDelegate.h"

#import <React/RCTBridge.h>
#import <React/RCTBundleURLProvider.h>
#import <React/RCTRootView.h>
#import <React/RCTLinkingManager.h>
#import <React/RCTConvert.h>

#if defined(FB_SONARKIT_ENABLED) && __has_include(<FlipperKit/FlipperClient.h>)
#import <FlipperKit/FlipperClient.h>
#import <FlipperKitLayoutPlugin/FlipperKitLayoutPlugin.h>
#import <FlipperKitUserDefaultsPlugin/FKUserDefaultsPlugin.h>
#import <FlipperKitNetworkPlugin/FlipperKitNetworkPlugin.h>
#import <SKIOSNetworkPlugin/SKIOSNetworkAdapter.h>
#import <FlipperKitReactPlugin/FlipperKitReactPlugin.h>

static void InitializeFlipper(UIApplication *application) {
  FlipperClient *client = [FlipperClient sharedClient];
  SKDescriptorMapper *layoutDescriptorMapper = [[SKDescriptorMapper alloc] initWithDefaults];
  [client addPlugin:[[FlipperKitLayoutPlugin alloc] initWithRootNode:application withDescriptorMapper:layoutDescriptorMapper]];
  [client addPlugin:[[FKUserDefaultsPlugin alloc] initWithSuiteName:nil]];
  [client addPlugin:[FlipperKitReactPlugin new]];
  [client addPlugin:[[FlipperKitNetworkPlugin alloc] initWithNetworkAdapter:[SKIOSNetworkAdapter new]]];
  [client start];
}
#endif

@implementation AppDelegate

- (BOOL)application:(UIApplication *)application didFinishLaunchingWithOptions:(NSDictionary *)launchOptions
{
#if defined(FB_SONARKIT_ENABLED) && __has_include(<FlipperKit/FlipperClient.h>)
  InitializeFlipper(application);
#endif
  
  RCTBridge *bridge = [[RCTBridge alloc] initWithDelegate:self launchOptions:launchOptions];
  RCTRootView *rootView = [[RCTRootView alloc] initWithBridge:bridge moduleName:@"main" initialProperties:nil];
<<<<<<< HEAD
=======
  rootView.backgroundColor = [UIColor whiteColor];
>>>>>>> b574deb5
  self.window = [[UIWindow alloc] initWithFrame:[UIScreen mainScreen].bounds];
  UIViewController *rootViewController = [UIViewController new];
  rootViewController.view = rootView;
  self.window.rootViewController = rootViewController;
  [self.window makeKeyAndVisible];

  [super application:application didFinishLaunchingWithOptions:launchOptions];

  return YES;
 }

- (NSArray<id<RCTBridgeModule>> *)extraModulesForBridge:(RCTBridge *)bridge
{
  // If you'd like to export some custom RCTBridgeModules, add them here!
  return @[];
}

- (NSURL *)sourceURLForBridge:(RCTBridge *)bridge {
 #ifdef DEBUG
  return [[RCTBundleURLProvider sharedSettings] jsBundleURLForBundleRoot:@"index" fallbackResource:nil];
 #else
  return [[NSBundle mainBundle] URLForResource:@"main" withExtension:@"jsbundle"];
 #endif
}

// Linking API
- (BOOL)application:(UIApplication *)application openURL:(NSURL *)url options:(NSDictionary<UIApplicationOpenURLOptionsKey,id> *)options {
  return [RCTLinkingManager application:application openURL:url options:options];
}

// Universal Links
- (BOOL)application:(UIApplication *)application continueUserActivity:(nonnull NSUserActivity *)userActivity restorationHandler:(nonnull void (^)(NSArray<id<UIUserActivityRestoring>> * _Nullable))restorationHandler {
  return [RCTLinkingManager application:application
                   continueUserActivity:userActivity
                     restorationHandler:restorationHandler];
}

@end<|MERGE_RESOLUTION|>--- conflicted
+++ resolved
@@ -35,10 +35,7 @@
   
   RCTBridge *bridge = [[RCTBridge alloc] initWithDelegate:self launchOptions:launchOptions];
   RCTRootView *rootView = [[RCTRootView alloc] initWithBridge:bridge moduleName:@"main" initialProperties:nil];
-<<<<<<< HEAD
-=======
   rootView.backgroundColor = [UIColor whiteColor];
->>>>>>> b574deb5
   self.window = [[UIWindow alloc] initWithFrame:[UIScreen mainScreen].bounds];
   UIViewController *rootViewController = [UIViewController new];
   rootViewController.view = rootView;
